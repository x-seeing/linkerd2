--- conflicted
+++ resolved
@@ -46,7 +46,11 @@
 ///   new service.
 /// - If there is an error in the inner service (such as a connect error), we
 ///   need to throw it away and bind a new service.
-pub struct BoundService<B: tower_h2::Body + 'static> {
+pub struct BoundService<B>
+where
+    B: tower_h2::Body + Send + 'static,
+    <B::Data as ::bytes::IntoBuf>::Buf: Send,
+{
     bind: Bind<Arc<ctx::Proxy>, B>,
     binding: Binding<B>,
     /// Prevents logging repeated connect errors.
@@ -64,15 +68,11 @@
 /// request.
 ///
 /// `Bound` serivces may be used to process an arbitrary number of requests.
-<<<<<<< HEAD
 pub enum Binding<B>
 where
     B: tower_h2::Body + Send + 'static,
     <B::Data as ::bytes::IntoBuf>::Buf: Send,
 {
-=======
-enum Binding<B: tower_h2::Body + 'static> {
->>>>>>> 36ec391d
     Bound(Stack<B>),
     BindsPerRequest {
         // When `poll_ready` is called, the _next_ service to be used may be bound
@@ -362,15 +362,11 @@
 }
 // ===== impl Binding =====
 
-<<<<<<< HEAD
-impl<B> tower::Service for Binding<B>
+impl<B> tower::Service for BoundService<B>
 where
     B: tower_h2::Body + Send + 'static,
     <B::Data as ::bytes::IntoBuf>::Buf: Send,
 {
-=======
-impl<B: tower_h2::Body + 'static> tower::Service for BoundService<B> {
->>>>>>> 36ec391d
     type Request = <Stack<B> as tower::Service>::Request;
     type Response = <Stack<B> as tower::Service>::Response;
     type Error = <Stack<B> as tower::Service>::Error;
